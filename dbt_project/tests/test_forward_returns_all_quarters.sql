--- conflicted
+++ resolved
@@ -12,45 +12,6 @@
     'fixed_income_analysis_return'
 ] %}
 
-<<<<<<< HEAD
-WITH all_model_results AS (
-    {% for model in models_to_test %}
-        SELECT 
-            t.symbol,
-            t.exchange,
-            t.year_val,
-            t.quarter_num,
-            t.month_date,
-            t.pct_change_q1_forward,
-            t.pct_change_q2_forward,
-            'q2_missing_but_q1_exists' as inconsistency_type,
-            '{{ model }}' as model_name
-        FROM {{ ref(model) }} t
-        CROSS JOIN (
-            SELECT MAX(month_date) as latest_date
-            FROM {{ ref(model) }}
-        ) m
-        WHERE t.pct_change_q1_forward IS NOT NULL
-            AND t.pct_change_q2_forward IS NULL
-            AND t.month_date < DATE_TRUNC('year', m.latest_date)
-        
-        {% if not loop.last %}
-        UNION ALL
-        {% endif %}
-    {% endfor %}
-)
-SELECT 
-    symbol,
-    exchange,
-    year_val,
-    quarter_num,
-    month_date,
-    pct_change_q1_forward,
-    pct_change_q2_forward,
-    inconsistency_type,
-    model_name
-FROM all_model_results
-=======
 {% for model in models_to_test %}
     SELECT 
         t.symbol,
@@ -75,4 +36,3 @@
     UNION ALL
     {% endif %}
 {% endfor %}
->>>>>>> e41d830c
