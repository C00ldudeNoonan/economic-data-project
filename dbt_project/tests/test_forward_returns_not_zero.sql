<<<<<<< HEAD
-- Test: Forward returns should not be zero when quarterly_avg_close exists
-- Forward returns should be NULL if no future data exists, not zero
-- Allow very small values (< 0.01%) as these may be legitimate rounding to zero
=======
-- Test: Forward returns should not be exactly zero (rounded) when prices differ
-- A 0% return is valid if prices are identical, but we flag cases where 
-- the calculation might have rounded to 0 incorrectly or there's a data issue
-- Note: This test allows for legitimate 0% returns (no price change)
>>>>>>> e41d830c

{{ config(severity='warn') }}

{% set models_to_test = [
    'currency_analysis_return',
    'global_markets_analysis_return',
    'major_indicies_analysis_return',
    'us_sector_analysis_return',
    'fixed_income_analysis_return'
] %}

{% for model in models_to_test %}
    SELECT 
        symbol,
        exchange,
        month_date,
        pct_change_q1_forward,
        quarterly_avg_close,
        'zero_forward_return' as issue_type
    FROM {{ ref(model) }}
    WHERE ABS(pct_change_q1_forward) < 0.01
        AND pct_change_q1_forward IS NOT NULL
        AND quarterly_avg_close > 0
        -- Only flag if this seems suspicious (you can adjust this condition)
        -- For now, we'll flag all 0 values for investigation
        -- In production, you might want to allow legitimate 0% returns
    
    {% if not loop.last %}
    UNION ALL
    {% endif %}
{% endfor %}
<|MERGE_RESOLUTION|>--- conflicted
+++ resolved
@@ -1,13 +1,7 @@
-<<<<<<< HEAD
--- Test: Forward returns should not be zero when quarterly_avg_close exists
--- Forward returns should be NULL if no future data exists, not zero
--- Allow very small values (< 0.01%) as these may be legitimate rounding to zero
-=======
 -- Test: Forward returns should not be exactly zero (rounded) when prices differ
 -- A 0% return is valid if prices are identical, but we flag cases where 
 -- the calculation might have rounded to 0 incorrectly or there's a data issue
 -- Note: This test allows for legitimate 0% returns (no price change)
->>>>>>> e41d830c
 
 {{ config(severity='warn') }}
 
